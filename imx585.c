// SPDX-License-Identifier: GPL-2.0
/*
 * A V4L2 driver for Sony IMX585 camera.
 *
 */

#include <linux/clk.h>
#include <linux/delay.h>
#include <linux/gpio/consumer.h>
#include <linux/i2c.h>
#include <linux/module.h>
#include <linux/of_device.h>
#include <linux/of_graph.h>
#include <linux/pm_runtime.h>
#include <linux/regulator/consumer.h>
#include <linux/unaligned.h>

#include <media/v4l2-cci.h>
#include <media/v4l2-ctrls.h>
#include <media/v4l2-device.h>
#include <media/v4l2-event.h>
#include <media/v4l2-fwnode.h>
#include <media/v4l2-mediabus.h>

/* --------------------------------------------------------------------------
 * Driver-local custom controls
 * --------------------------------------------------------------------------
 */

#ifndef V4L2_CID_USER_IMX585_BASE
#define V4L2_CID_USER_IMX585_BASE (V4L2_CID_USER_BASE + 0x2000)
#endif

#define V4L2_CID_IMX585_HDR_DATASEL_TH  (V4L2_CID_USER_IMX585_BASE + 0)
#define V4L2_CID_IMX585_HDR_DATASEL_BK  (V4L2_CID_USER_IMX585_BASE + 1)
#define V4L2_CID_IMX585_HDR_GRAD_TH     (V4L2_CID_USER_IMX585_BASE + 2)
#define V4L2_CID_IMX585_HDR_GRAD_COMP_L (V4L2_CID_USER_IMX585_BASE + 3)
#define V4L2_CID_IMX585_HDR_GRAD_COMP_H (V4L2_CID_USER_IMX585_BASE + 4)
#define V4L2_CID_IMX585_HDR_GAIN        (V4L2_CID_USER_IMX585_BASE + 5)
#define V4L2_CID_IMX585_HCG_GAIN        (V4L2_CID_USER_IMX585_BASE + 6)

/* --------------------------------------------------------------------------
 * Registers / limits
 * --------------------------------------------------------------------------
 */

/* Standby or streaming mode */
#define IMX585_REG_MODE_SELECT          CCI_REG8(0x3000)
#define IMX585_MODE_STANDBY             0x01
#define IMX585_MODE_STREAMING           0x00
#define IMX585_STREAM_DELAY_US          25000
#define IMX585_STREAM_DELAY_RANGE_US    1000

/* Initialisation delay between XCLR low->high and the moment sensor is ready */
#define IMX585_XCLR_MIN_DELAY_US        500000
#define IMX585_XCLR_DELAY_RANGE_US      1000

/* Leader mode and XVS/XHS direction */
#define IMX585_REG_XMSTA                CCI_REG8(0x3002)
#define IMX585_REG_XXS_DRV              CCI_REG8(0x30a6)
#define IMX585_REG_EXTMODE              CCI_REG8(0x30ce)
#define IMX585_REG_XXS_OUTSEL           CCI_REG8(0x30a4)

/* XVS pulse length, 2^n H with n=0~3 */
#define IMX585_REG_XVSLNG               CCI_REG8(0x30cc)
/* XHS pulse length, 16*(2^n) Clock with n=0~3 */
#define IMX585_REG_XHSLNG               CCI_REG8(0x30cd)

/* Clock selection */
#define IMX585_INCK_SEL                 CCI_REG8(0x3014)

/* Link speed selector */
#define IMX585_DATARATE_SEL             CCI_REG8(0x3015)

/* BIN mode: 0x01 mono bin, 0x00 color */
#define IMX585_BIN_MODE                 CCI_REG8(0x3019)

/* Lane Count */
#define IMX585_LANEMODE                 CCI_REG8(0x3040)

/* VMAX internal VBLANK */
#define IMX585_REG_VMAX                 CCI_REG24_LE(0x3028)
#define IMX585_VMAX_MAX                 0xfffff
#define IMX585_VMAX_DEFAULT             2250

/* HMAX internal HBLANK */
#define IMX585_REG_HMAX                 CCI_REG16_LE(0x302c)
#define IMX585_HMAX_MAX                 0xffff

/* SHR internal (coarse exposure) */
#define IMX585_REG_SHR                  CCI_REG24_LE(0x3050)
#define IMX585_SHR_MIN                  8
#define IMX585_SHR_MIN_HDR              10
#define IMX585_SHR_MAX                  0xfffff

/* Exposure control (lines) */
#define IMX585_EXPOSURE_MIN             2
#define IMX585_EXPOSURE_STEP            1
#define IMX585_EXPOSURE_DEFAULT         1000
#define IMX585_EXPOSURE_MAX             49865

/* HDR threshold / blending / compression */
#define IMX585_REG_EXP_TH_H             CCI_REG16_LE(0x36d0)
#define IMX585_REG_EXP_TH_L             CCI_REG16_LE(0x36d4)
#define IMX585_REG_EXP_BK               CCI_REG8(0x36e2)
#define IMX585_REG_CCMP_EN              CCI_REG8(0x36ef)
#define IMX585_REG_CCMP1_EXP            CCI_REG24_LE(0x36e8)
#define IMX585_REG_CCMP2_EXP            CCI_REG24_LE(0x36e4)
#define IMX585_REG_ACMP1_EXP            CCI_REG8(0x36ee)
#define IMX585_REG_ACMP2_EXP            CCI_REG8(0x36ec)
#define IMX585_REG_EXP_GAIN             CCI_REG8(0x3081)

/* Black level control */
<<<<<<< HEAD
#define IMX585_REG_BLKLEVEL             CCI_REG16_LE(0x30dc)
#define IMX585_BLKLEVEL_DEFAULT         50
=======
#define IMX585_REG_BLKLEVEL				0x30DC
#define IMX585_BLKLEVEL_DEFAULT			50
>>>>>>> 5f05308f

/* Digital Clamp */
#define IMX585_REG_DIGITAL_CLAMP        CCI_REG8(0x3458)

/* Analog gain control */
#define IMX585_REG_ANALOG_GAIN          CCI_REG16_LE(0x306c)
#define IMX585_REG_FDG_SEL0             CCI_REG8(0x3030)
#define IMX585_ANA_GAIN_MIN_NORMAL      0
#define IMX585_ANA_GAIN_MIN_HCG         34
#define IMX585_ANA_GAIN_MAX_HDR         80
#define IMX585_ANA_GAIN_MAX_NORMAL      240
#define IMX585_ANA_GAIN_STEP            1
#define IMX585_ANA_GAIN_DEFAULT         0

/* Flip */
#define IMX585_FLIP_WINMODEH            CCI_REG8(0x3020)
#define IMX585_FLIP_WINMODEV            CCI_REG8(0x3021)

/* Pixel rate helper (sensor line clock proxy used below) */
#define IMX585_PIXEL_RATE               74250000U

/* Native and active array */
#define IMX585_NATIVE_WIDTH             3856U
#define IMX585_NATIVE_HEIGHT            2180U
#define IMX585_PIXEL_ARRAY_LEFT         8U
#define IMX585_PIXEL_ARRAY_TOP          8U
#define IMX585_PIXEL_ARRAY_WIDTH        3840U
#define IMX585_PIXEL_ARRAY_HEIGHT       2160U

/* Link frequency setup */
enum {
	IMX585_LINK_FREQ_297MHZ,   /* 594 Mbps/lane  */
	IMX585_LINK_FREQ_360MHZ,   /* 720 Mbps/lane  */
	IMX585_LINK_FREQ_445MHZ,   /* 891 Mbps/lane  */
	IMX585_LINK_FREQ_594MHZ,   /* 1188 Mbps/lane */
	IMX585_LINK_FREQ_720MHZ,   /* 1440 Mbps/lane */
	IMX585_LINK_FREQ_891MHZ,   /* 1782 Mbps/lane */
	IMX585_LINK_FREQ_1039MHZ,  /* 2079 Mbps/lane */
	IMX585_LINK_FREQ_1188MHZ,  /* 2376 Mbps/lane */
};

static const u8 link_freqs_reg_value[] = {
	[IMX585_LINK_FREQ_297MHZ]  = 0x07,
	[IMX585_LINK_FREQ_360MHZ]  = 0x06,
	[IMX585_LINK_FREQ_445MHZ]  = 0x05,
	[IMX585_LINK_FREQ_594MHZ]  = 0x04,
	[IMX585_LINK_FREQ_720MHZ]  = 0x03,
	[IMX585_LINK_FREQ_891MHZ]  = 0x02,
	[IMX585_LINK_FREQ_1039MHZ] = 0x01,
	[IMX585_LINK_FREQ_1188MHZ] = 0x00,
};

static const u64 link_freqs[] = {
	[IMX585_LINK_FREQ_297MHZ]  = 297000000ULL,
	[IMX585_LINK_FREQ_360MHZ]  = 360000000ULL,
	[IMX585_LINK_FREQ_445MHZ]  = 445500000ULL,
	[IMX585_LINK_FREQ_594MHZ]  = 594000000ULL,
	[IMX585_LINK_FREQ_720MHZ]  = 720000000ULL,
	[IMX585_LINK_FREQ_891MHZ]  = 891000000ULL,
	[IMX585_LINK_FREQ_1039MHZ] = 1039500000ULL,
	[IMX585_LINK_FREQ_1188MHZ] = 1188000000ULL,
};

/* min HMAX for 4-lane 4K full res mode, x2 for 2-lane, /2 for FHD */
static const u16 HMAX_table_4lane_4K[] = {
	[IMX585_LINK_FREQ_297MHZ]  = 1584,
	[IMX585_LINK_FREQ_360MHZ]  = 1320,
	[IMX585_LINK_FREQ_445MHZ]  = 1100,
	[IMX585_LINK_FREQ_594MHZ]  = 792,
	[IMX585_LINK_FREQ_720MHZ]  = 660,
	[IMX585_LINK_FREQ_891MHZ]  = 550,
	[IMX585_LINK_FREQ_1039MHZ] = 440,
	[IMX585_LINK_FREQ_1188MHZ] = 396,
};

struct imx585_inck_cfg {
	u32 xclk_hz;
	u8  inck_sel;
};

static const struct imx585_inck_cfg imx585_inck_table[] = {
	{ 74250000, 0x00 },
	{ 37125000, 0x01 },
	{ 72000000, 0x02 },
	{ 27000000, 0x03 },
	{ 24000000, 0x04 },
};

static const char * const hdr_gain_adder_menu[] = {
	"+0dB", "+6dB", "+12dB", "+18dB", "+24dB", "+29.1dB",
};

/* Keep the order as in datasheet, there are two 50/50 for some reasons */
static const char * const hdr_data_blender_menu[] = {
	"HG 1/2, LG 1/2",
	"HG 3/4, LG 1/4",
	"HG 1/2, LG 1/2",
	"HG 7/8, LG 1/8",
	"HG 15/16, LG 1/16",
	"2nd HG 1/2, LG 1/2",
	"HG 1/16, LG 15/16",
	"HG 1/8, LG 7/8",
	"HG 1/4, LG 3/4",
};

static const char * const grad_compression_slope_menu[] = {
	"1/1", "1/2", "1/4",  "1/8",   "1/16", "1/32",
	"1/64", "1/128", "1/256", "1/512", "1/1024", "1/2048",
};

enum {
	SYNC_INT_LEADER,
	SYNC_INT_FOLLOWER,
	SYNC_EXTERNAL,
};

static const char * const sync_mode_menu[] = {
	"Internal Sync Leader Mode",
	"External Sync Leader Mode",
	"Follower Mode",
};

/* Mode description */
struct imx585_mode {
	unsigned int width;
	unsigned int height;

	u8  hmax_div;       /* per-mode scaling of min HMAX */
	u16 min_hmax;       /* computed at runtime */
	u32 min_vmax;       /* computed at runtime (fits 20-bit) */

	struct v4l2_rect crop;

	struct {
		unsigned int num_of_regs;
		const struct cci_reg_sequence *regs;
	} reg_list;
};

/* --------------------------------------------------------------------------
 * Register tables
 * --------------------------------------------------------------------------
 */

static const struct cci_reg_sequence common_regs[] = {
	{ CCI_REG8(0x3002), 0x01 },
	{ CCI_REG8(0x3069), 0x00 },
	{ CCI_REG8(0x3074), 0x64 },
	{ CCI_REG8(0x30d5), 0x04 }, /* DIG_CLP_VSTART */
	{ CCI_REG8(0x3030), 0x00 }, /* FDG_SEL0 LCG (HCG=0x01) */
	{ CCI_REG8(0x30a6), 0x00 }, /* XVS_DRV [1:0] Hi-Z */
	{ CCI_REG8(0x3081), 0x00 }, /* EXP_GAIN reset */
	{ CCI_REG8(0x303a), 0x03 }, /* Disable embedded data */

	/* The remaining blocks are datasheet-recommended settings */
	{ CCI_REG8(0x3460), 0x21 }, { CCI_REG8(0x3478), 0xa1 },
	{ CCI_REG8(0x347c), 0x01 }, { CCI_REG8(0x3480), 0x01 },
	{ CCI_REG8(0x3a4e), 0x14 }, { CCI_REG8(0x3a52), 0x14 },
	{ CCI_REG8(0x3a56), 0x00 }, { CCI_REG8(0x3a5a), 0x00 },
	{ CCI_REG8(0x3a5e), 0x00 }, { CCI_REG8(0x3a62), 0x00 },
	{ CCI_REG8(0x3a6a), 0x20 }, { CCI_REG8(0x3a6c), 0x42 },
	{ CCI_REG8(0x3a6e), 0xa0 }, { CCI_REG8(0x3b2c), 0x0c },
	{ CCI_REG8(0x3b30), 0x1c }, { CCI_REG8(0x3b34), 0x0c },
	{ CCI_REG8(0x3b38), 0x1c }, { CCI_REG8(0x3ba0), 0x0c },
	{ CCI_REG8(0x3ba4), 0x1c }, { CCI_REG8(0x3ba8), 0x0c },
	{ CCI_REG8(0x3bac), 0x1c }, { CCI_REG8(0x3d3c), 0x11 },
	{ CCI_REG8(0x3d46), 0x0b }, { CCI_REG8(0x3de0), 0x3f },
	{ CCI_REG8(0x3de1), 0x08 }, { CCI_REG8(0x3e14), 0x87 },
	{ CCI_REG8(0x3e16), 0x91 }, { CCI_REG8(0x3e18), 0x91 },
	{ CCI_REG8(0x3e1a), 0x87 }, { CCI_REG8(0x3e1c), 0x78 },
	{ CCI_REG8(0x3e1e), 0x50 }, { CCI_REG8(0x3e20), 0x50 },
	{ CCI_REG8(0x3e22), 0x50 }, { CCI_REG8(0x3e24), 0x87 },
	{ CCI_REG8(0x3e26), 0x91 }, { CCI_REG8(0x3e28), 0x91 },
	{ CCI_REG8(0x3e2a), 0x87 }, { CCI_REG8(0x3e2c), 0x78 },
	{ CCI_REG8(0x3e2e), 0x50 }, { CCI_REG8(0x3e30), 0x50 },
	{ CCI_REG8(0x3e32), 0x50 }, { CCI_REG8(0x3e34), 0x87 },
	{ CCI_REG8(0x3e36), 0x91 }, { CCI_REG8(0x3e38), 0x91 },
	{ CCI_REG8(0x3e3a), 0x87 }, { CCI_REG8(0x3e3c), 0x78 },
	{ CCI_REG8(0x3e3e), 0x50 }, { CCI_REG8(0x3e40), 0x50 },
	{ CCI_REG8(0x3e42), 0x50 }, { CCI_REG8(0x4054), 0x64 },
	{ CCI_REG8(0x4148), 0xfe }, { CCI_REG8(0x4149), 0x05 },
	{ CCI_REG8(0x414a), 0xff }, { CCI_REG8(0x414b), 0x05 },
	{ CCI_REG8(0x420a), 0x03 }, { CCI_REG8(0x4231), 0x08 },
	{ CCI_REG8(0x423d), 0x9c }, { CCI_REG8(0x4242), 0xb4 },
	{ CCI_REG8(0x4246), 0xb4 }, { CCI_REG8(0x424e), 0xb4 },
	{ CCI_REG8(0x425c), 0xb4 }, { CCI_REG8(0x425e), 0xb6 },
	{ CCI_REG8(0x426c), 0xb4 }, { CCI_REG8(0x426e), 0xb6 },
	{ CCI_REG8(0x428c), 0xb4 }, { CCI_REG8(0x428e), 0xb6 },
	{ CCI_REG8(0x4708), 0x00 }, { CCI_REG8(0x4709), 0x00 },
	{ CCI_REG8(0x470a), 0xff }, { CCI_REG8(0x470b), 0x03 },
	{ CCI_REG8(0x470c), 0x00 }, { CCI_REG8(0x470d), 0x00 },
	{ CCI_REG8(0x470e), 0xff }, { CCI_REG8(0x470f), 0x03 },
	{ CCI_REG8(0x47eb), 0x1c }, { CCI_REG8(0x47f0), 0xa6 },
	{ CCI_REG8(0x47f2), 0xa6 }, { CCI_REG8(0x47f4), 0xa0 },
	{ CCI_REG8(0x47f6), 0x96 }, { CCI_REG8(0x4808), 0xa6 },
	{ CCI_REG8(0x480a), 0xa6 }, { CCI_REG8(0x480c), 0xa0 },
	{ CCI_REG8(0x480e), 0x96 }, { CCI_REG8(0x492c), 0xb2 },
	{ CCI_REG8(0x4930), 0x03 }, { CCI_REG8(0x4932), 0x03 },
	{ CCI_REG8(0x4936), 0x5b }, { CCI_REG8(0x4938), 0x82 },
	{ CCI_REG8(0x493e), 0x23 }, { CCI_REG8(0x4ba8), 0x1c },
	{ CCI_REG8(0x4ba9), 0x03 }, { CCI_REG8(0x4bac), 0x1c },
	{ CCI_REG8(0x4bad), 0x1c }, { CCI_REG8(0x4bae), 0x1c },
	{ CCI_REG8(0x4baf), 0x1c }, { CCI_REG8(0x4bb0), 0x1c },
	{ CCI_REG8(0x4bb1), 0x1c }, { CCI_REG8(0x4bb2), 0x1c },
	{ CCI_REG8(0x4bb3), 0x1c }, { CCI_REG8(0x4bb4), 0x1c },
	{ CCI_REG8(0x4bb8), 0x03 }, { CCI_REG8(0x4bb9), 0x03 },
	{ CCI_REG8(0x4bba), 0x03 }, { CCI_REG8(0x4bbb), 0x03 },
	{ CCI_REG8(0x4bbc), 0x03 }, { CCI_REG8(0x4bbd), 0x03 },
	{ CCI_REG8(0x4bbe), 0x03 }, { CCI_REG8(0x4bbf), 0x03 },
	{ CCI_REG8(0x4bc0), 0x03 }, { CCI_REG8(0x4c14), 0x87 },
	{ CCI_REG8(0x4c16), 0x91 }, { CCI_REG8(0x4c18), 0x91 },
	{ CCI_REG8(0x4c1a), 0x87 }, { CCI_REG8(0x4c1c), 0x78 },
	{ CCI_REG8(0x4c1e), 0x50 }, { CCI_REG8(0x4c20), 0x50 },
	{ CCI_REG8(0x4c22), 0x50 }, { CCI_REG8(0x4c24), 0x87 },
	{ CCI_REG8(0x4c26), 0x91 }, { CCI_REG8(0x4c28), 0x91 },
	{ CCI_REG8(0x4c2a), 0x87 }, { CCI_REG8(0x4c2c), 0x78 },
	{ CCI_REG8(0x4c2e), 0x50 }, { CCI_REG8(0x4c30), 0x50 },
	{ CCI_REG8(0x4c32), 0x50 }, { CCI_REG8(0x4c34), 0x87 },
	{ CCI_REG8(0x4c36), 0x91 }, { CCI_REG8(0x4c38), 0x91 },
	{ CCI_REG8(0x4c3a), 0x87 }, { CCI_REG8(0x4c3c), 0x78 },
	{ CCI_REG8(0x4c3e), 0x50 }, { CCI_REG8(0x4c40), 0x50 },
	{ CCI_REG8(0x4c42), 0x50 }, { CCI_REG8(0x4d12), 0x1f },
	{ CCI_REG8(0x4d13), 0x1e }, { CCI_REG8(0x4d26), 0x33 },
	{ CCI_REG8(0x4e0e), 0x59 }, { CCI_REG8(0x4e14), 0x55 },
	{ CCI_REG8(0x4e16), 0x59 }, { CCI_REG8(0x4e1e), 0x3b },
	{ CCI_REG8(0x4e20), 0x47 }, { CCI_REG8(0x4e22), 0x54 },
	{ CCI_REG8(0x4e26), 0x81 }, { CCI_REG8(0x4e2c), 0x7d },
	{ CCI_REG8(0x4e2e), 0x81 }, { CCI_REG8(0x4e36), 0x63 },
	{ CCI_REG8(0x4e38), 0x6f }, { CCI_REG8(0x4e3a), 0x7c },
	{ CCI_REG8(0x4f3a), 0x3c }, { CCI_REG8(0x4f3c), 0x46 },
	{ CCI_REG8(0x4f3e), 0x59 }, { CCI_REG8(0x4f42), 0x64 },
	{ CCI_REG8(0x4f44), 0x6e }, { CCI_REG8(0x4f46), 0x81 },
	{ CCI_REG8(0x4f4a), 0x82 }, { CCI_REG8(0x4f5a), 0x81 },
	{ CCI_REG8(0x4f62), 0xaa }, { CCI_REG8(0x4f72), 0xa9 },
	{ CCI_REG8(0x4f78), 0x36 }, { CCI_REG8(0x4f7a), 0x41 },
	{ CCI_REG8(0x4f7c), 0x61 }, { CCI_REG8(0x4f7d), 0x01 },
	{ CCI_REG8(0x4f7e), 0x7c }, { CCI_REG8(0x4f7f), 0x01 },
	{ CCI_REG8(0x4f80), 0x77 }, { CCI_REG8(0x4f82), 0x7b },
	{ CCI_REG8(0x4f88), 0x37 }, { CCI_REG8(0x4f8a), 0x40 },
	{ CCI_REG8(0x4f8c), 0x62 }, { CCI_REG8(0x4f8d), 0x01 },
	{ CCI_REG8(0x4f8e), 0x76 }, { CCI_REG8(0x4f8f), 0x01 },
	{ CCI_REG8(0x4f90), 0x5e }, { CCI_REG8(0x4f91), 0x02 },
	{ CCI_REG8(0x4f92), 0x69 }, { CCI_REG8(0x4f93), 0x02 },
	{ CCI_REG8(0x4f94), 0x89 }, { CCI_REG8(0x4f95), 0x02 },
	{ CCI_REG8(0x4f96), 0xa4 }, { CCI_REG8(0x4f97), 0x02 },
	{ CCI_REG8(0x4f98), 0x9f }, { CCI_REG8(0x4f99), 0x02 },
	{ CCI_REG8(0x4f9a), 0xa3 }, { CCI_REG8(0x4f9b), 0x02 },
	{ CCI_REG8(0x4fa0), 0x5f }, { CCI_REG8(0x4fa1), 0x02 },
	{ CCI_REG8(0x4fa2), 0x68 }, { CCI_REG8(0x4fa3), 0x02 },
	{ CCI_REG8(0x4fa4), 0x8a }, { CCI_REG8(0x4fa5), 0x02 },
	{ CCI_REG8(0x4fa6), 0x9e }, { CCI_REG8(0x4fa7), 0x02 },
	{ CCI_REG8(0x519e), 0x79 }, { CCI_REG8(0x51a6), 0xa1 },
	{ CCI_REG8(0x51f0), 0xac }, { CCI_REG8(0x51f2), 0xaa },
	{ CCI_REG8(0x51f4), 0xa5 }, { CCI_REG8(0x51f6), 0xa0 },
	{ CCI_REG8(0x5200), 0x9b }, { CCI_REG8(0x5202), 0x91 },
	{ CCI_REG8(0x5204), 0x87 }, { CCI_REG8(0x5206), 0x82 },
	{ CCI_REG8(0x5208), 0xac }, { CCI_REG8(0x520a), 0xaa },
	{ CCI_REG8(0x520c), 0xa5 }, { CCI_REG8(0x520e), 0xa0 },
	{ CCI_REG8(0x5210), 0x9b }, { CCI_REG8(0x5212), 0x91 },
	{ CCI_REG8(0x5214), 0x87 }, { CCI_REG8(0x5216), 0x82 },
	{ CCI_REG8(0x5218), 0xac }, { CCI_REG8(0x521a), 0xaa },
	{ CCI_REG8(0x521c), 0xa5 }, { CCI_REG8(0x521e), 0xa0 },
	{ CCI_REG8(0x5220), 0x9b }, { CCI_REG8(0x5222), 0x91 },
	{ CCI_REG8(0x5224), 0x87 }, { CCI_REG8(0x5226), 0x82 },
};

static const struct cci_reg_sequence common_clearHDR_mode[] = {
	{ CCI_REG8(0x301a), 0x10 }, /* WDMODE: Clear HDR */
	{ CCI_REG8(0x3024), 0x02 }, /* COMBI_EN */
	{ CCI_REG8(0x3069), 0x02 },
	{ CCI_REG8(0x3074), 0x63 },
	{ CCI_REG8(0x3930), 0xe6 }, /* DUR[15:8] (12-bit) */
	{ CCI_REG8(0x3931), 0x00 }, /* DUR[7:0]  (12-bit) */
	{ CCI_REG8(0x3a4c), 0x61 }, { CCI_REG8(0x3a4d), 0x02 },
	{ CCI_REG8(0x3a50), 0x70 }, { CCI_REG8(0x3a51), 0x02 },
	{ CCI_REG8(0x3e10), 0x17 }, /* ADTHEN */
	{ CCI_REG8(0x493c), 0x41 }, /* 10-bit HDR */
	{ CCI_REG8(0x4940), 0x41 }, /* 12-bit HDR */
	{ CCI_REG8(0x3081), 0x02 }, /* EXP_GAIN: +12 dB default */
};

static const struct cci_reg_sequence common_normal_mode[] = {
	{ CCI_REG8(0x301a), 0x00 }, /* WDMODE: Normal */
	{ CCI_REG8(0x3024), 0x00 }, /* COMBI_EN */
	{ CCI_REG8(0x3069), 0x00 },
	{ CCI_REG8(0x3074), 0x64 },
	{ CCI_REG8(0x3930), 0x0c }, /* DUR[15:8] (12-bit) */
	{ CCI_REG8(0x3931), 0x01 }, /* DUR[7:0]  (12-bit) */
	{ CCI_REG8(0x3a4c), 0x39 }, { CCI_REG8(0x3a4d), 0x01 },
	{ CCI_REG8(0x3a50), 0x48 }, { CCI_REG8(0x3a51), 0x01 },
	{ CCI_REG8(0x3e10), 0x10 }, /* ADTHEN */
	{ CCI_REG8(0x493c), 0x23 }, /* 10-bit Normal */
	{ CCI_REG8(0x4940), 0x23 }, /* 12-bit Normal */
};

/* All-pixel 4K, 12-bit */
static const struct cci_reg_sequence mode_4k_regs_12bit[] = {
	{ CCI_REG8(0x301b), 0x00 }, /* ADDMODE non-binning */
	{ CCI_REG8(0x3022), 0x02 }, /* ADBIT 12-bit */
	{ CCI_REG8(0x3023), 0x01 }, /* MDBIT 12-bit */
	{ CCI_REG8(0x30d5), 0x04 }, /* DIG_CLP_VSTART non-binning */
};

/* 2x2 binned 1080p, 12-bit */
static const struct cci_reg_sequence mode_1080_regs_12bit[] = {
	{ CCI_REG8(0x301b), 0x01 }, /* ADDMODE binning */
	{ CCI_REG8(0x3022), 0x02 }, /* ADBIT 12-bit */
	{ CCI_REG8(0x3023), 0x01 }, /* MDBIT 12-bit */
	{ CCI_REG8(0x30d5), 0x02 }, /* DIG_CLP_VSTART binning */
};

/* --------------------------------------------------------------------------
 * Mode list
 * --------------------------------------------------------------------------
 * Default:
 *   12Bit - FHD, 4K
 * ClearHDR Enabled:
 *   12bit + Gradation compression
 *   16bit - FHD, 4K
 *
 * Gradation compression is available on 12bit
 * With Default option, only 12bit mode is exposed
 * With ClearHDR enabled via parameters,
 *   12bit will be with Gradation compression enabled
 *   16bit mode exposed
 *
 * Technically, because the sensor is actually binning
 * in digital domain, its readout speed is the same
 * between 4K and FHD. However, through testing it is
 * possible to "overclock" the FHD mode, thus leaving the
 * hmax_div option for those who want to try.
 * Also, note that FHD and 4K mode shared the same VMAX.
 */

static struct imx585_mode supported_modes[] = {
	{
		/* 1080p60 2x2 binning */
		.width = 1928,
		.height = 1090,
		.hmax_div = 1,
		.min_hmax = 366,            /* overwritten at runtime */
		.min_vmax = IMX585_VMAX_DEFAULT,
		.crop = {
			.left = IMX585_PIXEL_ARRAY_LEFT,
			.top = IMX585_PIXEL_ARRAY_TOP,
			.width = IMX585_PIXEL_ARRAY_WIDTH,
			.height = IMX585_PIXEL_ARRAY_HEIGHT,
		},
		.reg_list = {
			.num_of_regs = ARRAY_SIZE(mode_1080_regs_12bit),
			.regs = mode_1080_regs_12bit,
		},
	},
	{
		/* 4K60 All pixel */
		.width = 3856,
		.height = 2180,
		.hmax_div = 1,
		.min_hmax = 550,            /* overwritten at runtime */
		.min_vmax = IMX585_VMAX_DEFAULT,
		.crop = {
			.left = IMX585_PIXEL_ARRAY_LEFT,
			.top = IMX585_PIXEL_ARRAY_TOP,
			.width = IMX585_PIXEL_ARRAY_WIDTH,
			.height = IMX585_PIXEL_ARRAY_HEIGHT,
		},
		.reg_list = {
			.num_of_regs = ARRAY_SIZE(mode_4k_regs_12bit),
			.regs = mode_4k_regs_12bit,
		},
	},
};

/* Formats exposed per mode/bit depth */
static const u32 codes_normal[] = {
	MEDIA_BUS_FMT_SRGGB12_1X12,
	MEDIA_BUS_FMT_SGRBG12_1X12,
	MEDIA_BUS_FMT_SGBRG12_1X12,
	MEDIA_BUS_FMT_SBGGR12_1X12,
};

static const u32 codes_clearhdr[] = {
	/* 16-bit first */
	MEDIA_BUS_FMT_SRGGB16_1X16,
	MEDIA_BUS_FMT_SGRBG16_1X16,
	MEDIA_BUS_FMT_SGBRG16_1X16,
	MEDIA_BUS_FMT_SBGGR16_1X16,
	/* then 12-bit */
	MEDIA_BUS_FMT_SRGGB12_1X12,
	MEDIA_BUS_FMT_SGRBG12_1X12,
	MEDIA_BUS_FMT_SGBRG12_1X12,
	MEDIA_BUS_FMT_SBGGR12_1X12,
};

static const u32 mono_codes[] = {
	MEDIA_BUS_FMT_Y16_1X16,
	MEDIA_BUS_FMT_Y12_1X12,
};

/* Regulators */
static const char * const imx585_supply_name[] = {
	"vana", /* 3.3V analog */
	"vdig", /* 1.1V core   */
	"vddl", /* 1.8V I/O    */
};

#define IMX585_NUM_SUPPLIES ARRAY_SIZE(imx585_supply_name)

/* --------------------------------------------------------------------------
 * State
 * --------------------------------------------------------------------------
 */

struct imx585 {
	struct v4l2_subdev sd;
	struct media_pad pad;
	struct device *clientdev;
	struct regmap *regmap;

	struct clk *xclk;
	u32 xclk_freq;
	u8  inck_sel_val;

	unsigned int lane_count;
	unsigned int link_freq_idx;

	struct gpio_desc *reset_gpio;
	struct regulator_bulk_data supplies[IMX585_NUM_SUPPLIES];

	struct v4l2_ctrl_handler ctrl_handler;

	/* Controls */
	struct v4l2_ctrl *pixel_rate;
	struct v4l2_ctrl *link_freq;
	struct v4l2_ctrl *exposure;
	struct v4l2_ctrl *gain;
	struct v4l2_ctrl *hcg_ctrl;
	struct v4l2_ctrl *vflip;
	struct v4l2_ctrl *hflip;
	struct v4l2_ctrl *vblank;
	struct v4l2_ctrl *hblank;
	struct v4l2_ctrl *blacklevel;

	/* HDR controls */
	struct v4l2_ctrl *hdr_mode;
	struct v4l2_ctrl *datasel_th_ctrl;
	struct v4l2_ctrl *datasel_bk_ctrl;
	struct v4l2_ctrl *gdc_th_ctrl;
	struct v4l2_ctrl *gdc_exp_ctrl_l;
	struct v4l2_ctrl *gdc_exp_ctrl_h;
	struct v4l2_ctrl *hdr_gain_ctrl;

	/* Flags/params */
	bool hcg;
	bool mono;
	bool clear_hdr;

	/*
	 * Sync Mode
	 * 0 = Internal Sync Leader Mode
	 * 1 = External Sync Leader Mode
	 * 2 = Follower Mode
	 * The datasheet wording is very confusing but basically:
	 * Leader Mode = Sensor using internal clock to drive the sensor
	 * But with external sync mode you can send a XVS input so the sensor
	 * will try to align with it.
	 * For Follower mode it is purely driven by external clock.
	 * In this case you need to drive both XVS and XHS.
	 */
	u8   sync_mode;

	u16  hmax;
	u32  vmax;

	bool streaming;
	bool common_regs_written;
};

/* Helpers */

static inline struct imx585 *to_imx585(struct v4l2_subdev *sd)
{
	return container_of(sd, struct imx585, sd);
}

static inline void get_mode_table(struct imx585 *imx585, unsigned int code,
				  const struct imx585_mode **mode_list,
				  unsigned int *num_modes)
{
	*mode_list = NULL;
	*num_modes = 0;

	if (imx585->mono) {
		/* --- Mono paths --- */
		if (code == MEDIA_BUS_FMT_Y16_1X16 && imx585->clear_hdr) {
			*mode_list = supported_modes;
			*num_modes = ARRAY_SIZE(supported_modes);
		}
		if (code == MEDIA_BUS_FMT_Y12_1X12) {
			*mode_list = supported_modes;
			*num_modes = ARRAY_SIZE(supported_modes);
		}
	} else {
		/* --- Color paths --- */
		switch (code) {
		/* 16-bit */
		case MEDIA_BUS_FMT_SRGGB16_1X16:
		case MEDIA_BUS_FMT_SGRBG16_1X16:
		case MEDIA_BUS_FMT_SGBRG16_1X16:
		case MEDIA_BUS_FMT_SBGGR16_1X16:
		/* 12-bit */
		case MEDIA_BUS_FMT_SRGGB12_1X12:
		case MEDIA_BUS_FMT_SGRBG12_1X12:
		case MEDIA_BUS_FMT_SGBRG12_1X12:
		case MEDIA_BUS_FMT_SBGGR12_1X12:
			*mode_list = supported_modes;
			*num_modes = ARRAY_SIZE(supported_modes);
			break;
		default:
			*mode_list = NULL;
			*num_modes = 0;
		}
	}
}

static u32 imx585_get_format_code(struct imx585 *imx585, u32 code)
{
	unsigned int i;

	if (imx585->mono) {
		for (i = 0; i < ARRAY_SIZE(mono_codes); i++)
			if (mono_codes[i] == code)
				return mono_codes[i];
		return mono_codes[0];
	}

	if (imx585->clear_hdr) {
		for (i = 0; i < ARRAY_SIZE(codes_clearhdr); i++)
			if (codes_clearhdr[i] == code)
				return codes_clearhdr[i];
		return codes_clearhdr[0];
	}

	for (i = 0; i < ARRAY_SIZE(codes_normal); i++)
		if (codes_normal[i] == code)
			return codes_normal[i];
	return codes_normal[0];
}

/* Update analogue gain limits based on mode/HDR/HCG */
static void imx585_update_gain_limits(struct imx585 *imx585)
{
	const bool hcg_on = imx585->hcg;
	const bool clear_hdr = imx585->clear_hdr;
	const u32 min = hcg_on ? IMX585_ANA_GAIN_MIN_HCG : IMX585_ANA_GAIN_MIN_NORMAL;
	const u32 max = clear_hdr ? IMX585_ANA_GAIN_MAX_HDR : IMX585_ANA_GAIN_MAX_NORMAL;
	u32 cur = imx585->gain->val;

	__v4l2_ctrl_modify_range(imx585->gain, min, max, IMX585_ANA_GAIN_STEP,
				 clamp(cur, min, max));

	if (cur < min || cur > max)
		__v4l2_ctrl_s_ctrl(imx585->gain, clamp(cur, min, max));
}

/* Recompute per-mode timing limits (HMAX/VMAX) from link/lanes/HDR */
static void imx585_update_hmax(struct imx585 *imx585)
{
	const u32 base_4lane = HMAX_table_4lane_4K[imx585->link_freq_idx];
	const u32 lane_scale = (imx585->lane_count == 2) ? 2 : 1;
	const u32 factor     = base_4lane * lane_scale;
	const u32 hdr_scale  = imx585->clear_hdr ? 2 : 1;
	unsigned int i;

	dev_info(imx585->clientdev, "Update minimum HMAX: base=%u lane_scale=%u hdr_scale=%u\n",
		 base_4lane, lane_scale, hdr_scale);

	for (i = 0; i < ARRAY_SIZE(supported_modes); ++i) {
		u32 h = factor / supported_modes[i].hmax_div;
		u32 v = IMX585_VMAX_DEFAULT * hdr_scale;

		supported_modes[i].min_hmax = h;
		supported_modes[i].min_vmax = v;

		dev_info(imx585->clientdev, " mode %ux%u -> VMAX=%u HMAX=%u\n",
			 supported_modes[i].width, supported_modes[i].height, v, h);
	}
}

static void imx585_set_framing_limits(struct imx585 *imx585,
				      const struct imx585_mode *mode)
{
	u64 pixel_rate;
	u64 max_hblank;

	imx585_update_hmax(imx585);

	imx585->vmax = mode->min_vmax;
	imx585->hmax = mode->min_hmax;

	/* Pixel rate proxy: width * clock / min_hmax */
	pixel_rate = (u64)mode->width * IMX585_PIXEL_RATE;
	do_div(pixel_rate, mode->min_hmax);
	__v4l2_ctrl_modify_range(imx585->pixel_rate, pixel_rate, pixel_rate, 1,
				 pixel_rate);

	max_hblank = (u64)IMX585_HMAX_MAX * pixel_rate;
	do_div(max_hblank, IMX585_PIXEL_RATE);
	max_hblank -= mode->width;

	__v4l2_ctrl_modify_range(imx585->hblank, 0, max_hblank, 1, 0);
	__v4l2_ctrl_s_ctrl(imx585->hblank, 0);

	__v4l2_ctrl_modify_range(imx585->vblank,
				 mode->min_vmax - mode->height,
				 IMX585_VMAX_MAX - mode->height,
				 1, mode->min_vmax - mode->height);
	__v4l2_ctrl_s_ctrl(imx585->vblank, mode->min_vmax - mode->height);

	__v4l2_ctrl_modify_range(imx585->exposure, IMX585_EXPOSURE_MIN,
				 imx585->vmax - IMX585_SHR_MIN_HDR, 1,
				 IMX585_EXPOSURE_DEFAULT);

	dev_info(imx585->clientdev, "Framing: VMAX=%u HMAX=%u pixel_rate=%llu\n",
		 imx585->vmax, imx585->hmax, pixel_rate);
}

/* --------------------------------------------------------------------------
 * Controls
 * --------------------------------------------------------------------------
 */

static int imx585_set_ctrl(struct v4l2_ctrl *ctrl)
{
	struct imx585 *imx585 = container_of(ctrl->handler, struct imx585, ctrl_handler);
	const struct imx585_mode *mode, *mode_list;
	struct v4l2_subdev_state *state;
	struct v4l2_mbus_framefmt *fmt;
	unsigned int num_modes;
	int ret = 0;

	state = v4l2_subdev_get_locked_active_state(&imx585->sd);
	fmt = v4l2_subdev_state_get_format(state, 0);

	get_mode_table(imx585, fmt->code, &mode_list, &num_modes);
	mode = v4l2_find_nearest_size(mode_list, num_modes, width, height,
				      fmt->width, fmt->height);

	switch (ctrl->id) {
	case V4L2_CID_WIDE_DYNAMIC_RANGE:
		if (imx585->clear_hdr != ctrl->val) {
			u32 code;

			imx585->clear_hdr = ctrl->val;

			v4l2_ctrl_activate(imx585->datasel_th_ctrl,  imx585->clear_hdr);
			v4l2_ctrl_activate(imx585->datasel_bk_ctrl,  imx585->clear_hdr);
			v4l2_ctrl_activate(imx585->gdc_th_ctrl,      imx585->clear_hdr);
			v4l2_ctrl_activate(imx585->gdc_exp_ctrl_h,   imx585->clear_hdr);
			v4l2_ctrl_activate(imx585->gdc_exp_ctrl_l,   imx585->clear_hdr);
			v4l2_ctrl_activate(imx585->hdr_gain_ctrl,    imx585->clear_hdr);
			v4l2_ctrl_activate(imx585->hcg_ctrl,        !imx585->clear_hdr);

			/* Disable HCG in ClearHDR mode */
			imx585->hcg = imx585->clear_hdr ? 0 : imx585->hcg;
			__v4l2_ctrl_s_ctrl(imx585->hcg_ctrl, imx585->hcg);
			imx585_update_gain_limits(imx585);
			dev_info(imx585->clientdev, "HDR=%u, HCG=%u\n", ctrl->val, imx585->hcg);

			code = imx585->mono ? MEDIA_BUS_FMT_Y12_1X12
					    : MEDIA_BUS_FMT_SRGGB12_1X12;
			get_mode_table(imx585, code, &mode_list, &num_modes);
			mode = v4l2_find_nearest_size(mode_list, num_modes, width, height,
						      fmt->width, fmt->height);
			imx585_set_framing_limits(imx585, mode);
		}
		break;
	case V4L2_CID_IMX585_HCG_GAIN:
		if (!imx585->clear_hdr) {
			imx585->hcg = ctrl->val;
			imx585_update_gain_limits(imx585);
			dev_info(imx585->clientdev, "HCG=%u\n", ctrl->val);
		}
		break;
	default:
		break;
	}

	/* Apply control only when powered (runtime active). */
	if (!pm_runtime_get_if_active(imx585->clientdev))
		return 0;

	switch (ctrl->id) {
	case V4L2_CID_EXPOSURE: {
		u32 shr = (imx585->vmax - ctrl->val) & ~1U; /* SHR always a multiple of 2 */

		dev_dbg(imx585->clientdev, "EXPOSURE=%u -> SHR=%u (VMAX=%u HMAX=%u)\n",
			ctrl->val, shr, imx585->vmax, imx585->hmax);

		ret = cci_write(imx585->regmap, IMX585_REG_SHR, shr, NULL);
		if (ret)
			dev_err_ratelimited(imx585->clientdev, "SHR write failed (%d)\n", ret);
		break;
	}
	case V4L2_CID_IMX585_HCG_GAIN:
		if (!imx585->clear_hdr) {
			ret = cci_write(imx585->regmap, IMX585_REG_FDG_SEL0, ctrl->val, NULL);
			if (ret)
				dev_err_ratelimited(imx585->clientdev,
						    "FDG_SEL0 write failed (%d)\n", ret);
			dev_info(imx585->clientdev, "HCG write reg=%u\n", ctrl->val);
		}
		break;
	case V4L2_CID_ANALOGUE_GAIN:
		dev_info(imx585->clientdev, "ANALOG_GAIN=%u (%s)\n",
			ctrl->val, imx585->hcg ? "HCG" : "LCG");

		ret = cci_write(imx585->regmap, IMX585_REG_ANALOG_GAIN, ctrl->val, NULL);
		if (ret)
			dev_err_ratelimited(imx585->clientdev, "Gain write failed (%d)\n", ret);
		break;
	case V4L2_CID_VBLANK: {
		u32 current_exposure = imx585->exposure->cur.val;
		const u32 min_shr = imx585->clear_hdr ? IMX585_SHR_MIN_HDR : IMX585_SHR_MIN;

		imx585->vmax = (mode->height + ctrl->val) & ~1U;

		current_exposure = clamp_t(u32, current_exposure,
					   IMX585_EXPOSURE_MIN, imx585->vmax - min_shr);
		__v4l2_ctrl_modify_range(imx585->exposure,
					 IMX585_EXPOSURE_MIN, imx585->vmax - min_shr, 1,
					 current_exposure);

		dev_info(imx585->clientdev, "VBLANK=%u -> VMAX=%u\n", ctrl->val, imx585->vmax);

		ret = cci_write(imx585->regmap, IMX585_REG_VMAX, imx585->vmax, NULL);
		if (ret)
			dev_err_ratelimited(imx585->clientdev, "VMAX write failed (%d)\n", ret);
		break;
	}
	case V4L2_CID_HBLANK: {
		u64 pixel_rate = (u64)mode->width * IMX585_PIXEL_RATE;
		u64 hmax;

		do_div(pixel_rate, mode->min_hmax);
		hmax = (u64)(mode->width + ctrl->val) * IMX585_PIXEL_RATE;
		div64_u64(hmax, pixel_rate);
		imx585->hmax = (u32)hmax;

		dev_info(imx585->clientdev, "HBLANK=%u -> HMAX=%u\n", ctrl->val, imx585->hmax);

		ret = cci_write(imx585->regmap, IMX585_REG_HMAX, imx585->hmax, NULL);
		if (ret)
			dev_err_ratelimited(imx585->clientdev, "HMAX write failed (%d)\n", ret);
		break;
	}
	case V4L2_CID_HFLIP:
		ret = cci_write(imx585->regmap, IMX585_FLIP_WINMODEH, ctrl->val, NULL);
		if (ret)
			dev_err_ratelimited(imx585->clientdev, "HFLIP write failed (%d)\n", ret);
		break;
	case V4L2_CID_VFLIP:
		ret = cci_write(imx585->regmap, IMX585_FLIP_WINMODEV, ctrl->val, NULL);
		if (ret)
			dev_err_ratelimited(imx585->clientdev, "VFLIP write failed (%d)\n", ret);
		break;
	case V4L2_CID_BRIGHTNESS: {
		u16 blacklevel = min_t(u32, ctrl->val, 4095);

		ret = cci_write(imx585->regmap, IMX585_REG_BLKLEVEL, blacklevel, NULL);
		if (ret)
			dev_err_ratelimited(imx585->clientdev, "BLKLEVEL write failed (%d)\n", ret);
		break;
	}
	case V4L2_CID_WIDE_DYNAMIC_RANGE: /* Handled above */
		break;
	case V4L2_CID_IMX585_HDR_DATASEL_TH: {
		const u16 *th = (const u16 *)ctrl->p_new.p;

		ret = cci_write(imx585->regmap, IMX585_REG_EXP_TH_H, th[0], NULL);
		if (!ret)
			ret = cci_write(imx585->regmap, IMX585_REG_EXP_TH_L, th[1], NULL);
		if (ret)
			dev_err_ratelimited(imx585->clientdev, "HDR TH write failed (%d)\n", ret);
		break;
	}
	case V4L2_CID_IMX585_HDR_DATASEL_BK:
		ret = cci_write(imx585->regmap, IMX585_REG_EXP_BK, ctrl->val, NULL);
		if (ret)
			dev_err_ratelimited(imx585->clientdev, "HDR BK write failed (%d)\n", ret);
		break;
	case V4L2_CID_IMX585_HDR_GRAD_TH: {
		const u32 *thr = (const u32 *)ctrl->p_new.p;

		ret = cci_write(imx585->regmap, IMX585_REG_CCMP1_EXP, thr[0], NULL);
		if (!ret)
			ret = cci_write(imx585->regmap, IMX585_REG_CCMP2_EXP, thr[1], NULL);
		if (ret)
			dev_err_ratelimited(imx585->clientdev,
					    "HDR grad TH write failed (%d)\n", ret);
		break;
	}
	case V4L2_CID_IMX585_HDR_GRAD_COMP_L:
		ret = cci_write(imx585->regmap, IMX585_REG_ACMP1_EXP, ctrl->val, NULL);
		if (ret)
			dev_err_ratelimited(imx585->clientdev,
					    "HDR grad low write failed (%d)\n", ret);
		break;
	case V4L2_CID_IMX585_HDR_GRAD_COMP_H:
		ret = cci_write(imx585->regmap, IMX585_REG_ACMP2_EXP, ctrl->val, NULL);
		if (ret)
			dev_err_ratelimited(imx585->clientdev,
					    "HDR grad high write failed (%d)\n", ret);
		break;
	case V4L2_CID_IMX585_HDR_GAIN:
		ret = cci_write(imx585->regmap, IMX585_REG_EXP_GAIN, ctrl->val, NULL);
		if (ret)
			dev_err_ratelimited(imx585->clientdev,
					    "HDR gain write failed (%d)\n", ret);
		break;
	default:
		dev_dbg(imx585->clientdev, "Unhandled ctrl %s: id=0x%x, val=0x%x\n",
			 ctrl->name, ctrl->id, ctrl->val);
		break;
	}

	pm_runtime_put(imx585->clientdev);
	return ret;
}

static const struct v4l2_ctrl_ops imx585_ctrl_ops = {
	.s_ctrl = imx585_set_ctrl,
};

static const u16 hdr_thresh_def[2] = { 512, 1024 };
static const struct v4l2_ctrl_config imx585_cfg_datasel_th = {
	.ops       = &imx585_ctrl_ops,
	.id        = V4L2_CID_IMX585_HDR_DATASEL_TH,
	.name      = "HDR Data Selection Threshold",
	.type      = V4L2_CTRL_TYPE_U16,
	.min       = 0,
	.max       = 0x0FFF,
	.step      = 1,
	.def       = 0,
	.dims      = { 2 },
	.elem_size = sizeof(u16),
};

static const struct v4l2_ctrl_config imx585_cfg_datasel_bk = {
	.ops   = &imx585_ctrl_ops,
	.id    = V4L2_CID_IMX585_HDR_DATASEL_BK,
	.name  = "HDR Data Blending Mode",
	.type  = V4L2_CTRL_TYPE_MENU,
	.max   = ARRAY_SIZE(hdr_data_blender_menu) - 1,
	.def   = 0,
	.qmenu = hdr_data_blender_menu,
};

static const u32 grad_thresh_def[2] = { 500, 11500 };
static const struct v4l2_ctrl_config imx585_cfg_grad_th = {
	.ops       = &imx585_ctrl_ops,
	.id        = V4L2_CID_IMX585_HDR_GRAD_TH,
	.name      = "HDR Gradient Compression Threshold (16-bit)",
	.type      = V4L2_CTRL_TYPE_U32,
	.min       = 0,
	.max       = 0x1FFFF,
	.step      = 1,
	.def       = 0,
	.dims      = { 2 },
	.elem_size = sizeof(u32),
};

static const struct v4l2_ctrl_config imx585_cfg_grad_exp_l = {
	.ops   = &imx585_ctrl_ops,
	.id    = V4L2_CID_IMX585_HDR_GRAD_COMP_L,
	.name  = "HDR Gradient Compression Ratio Low",
	.type  = V4L2_CTRL_TYPE_MENU,
	.min   = 0,
	.max   = ARRAY_SIZE(grad_compression_slope_menu) - 1,
	.def   = 2,
	.qmenu = grad_compression_slope_menu,
};

static const struct v4l2_ctrl_config imx585_cfg_grad_exp_h = {
	.ops   = &imx585_ctrl_ops,
	.id    = V4L2_CID_IMX585_HDR_GRAD_COMP_H,
	.name  = "HDR Gradient Compression Ratio High",
	.type  = V4L2_CTRL_TYPE_MENU,
	.min   = 0,
	.max   = ARRAY_SIZE(grad_compression_slope_menu) - 1,
	.def   = 6,
	.qmenu = grad_compression_slope_menu,
};

static const struct v4l2_ctrl_config imx585_cfg_hdr_gain = {
	.ops   = &imx585_ctrl_ops,
	.id    = V4L2_CID_IMX585_HDR_GAIN,
	.name  = "HDR Gain Adder (dB)",
	.type  = V4L2_CTRL_TYPE_MENU,
	.min   = 0,
	.max   = ARRAY_SIZE(hdr_gain_adder_menu) - 1,
	.def   = 2,
	.qmenu = hdr_gain_adder_menu,
};

static const struct v4l2_ctrl_config imx585_cfg_hcg = {
	.ops  = &imx585_ctrl_ops,
	.id   = V4L2_CID_IMX585_HCG_GAIN,
	.name = "HCG Enable",
	.type = V4L2_CTRL_TYPE_BOOLEAN,
	.min  = 0,
	.max  = 1,
	.step = 1,
	.def  = 0,
};

static int imx585_init_controls(struct imx585 *imx585)
{
	struct v4l2_ctrl_handler *hdl = &imx585->ctrl_handler;
	struct v4l2_fwnode_device_properties props;
	int ret;

	ret = v4l2_ctrl_handler_init(hdl, 32);

	/* Read-only, updated per mode */
	imx585->pixel_rate = v4l2_ctrl_new_std(hdl, &imx585_ctrl_ops,
					       V4L2_CID_PIXEL_RATE,
					       1, UINT_MAX, 1, 1);

	imx585->link_freq =
		v4l2_ctrl_new_int_menu(hdl, &imx585_ctrl_ops, V4L2_CID_LINK_FREQ,
				       0, 0, &link_freqs[imx585->link_freq_idx]);
	if (imx585->link_freq)
		imx585->link_freq->flags |= V4L2_CTRL_FLAG_READ_ONLY;

	imx585->vblank = v4l2_ctrl_new_std(hdl, &imx585_ctrl_ops,
					   V4L2_CID_VBLANK, 0, 0xFFFFF, 1, 0);
	imx585->hblank = v4l2_ctrl_new_std(hdl, &imx585_ctrl_ops,
					   V4L2_CID_HBLANK, 0, 0xFFFF, 1, 0);
	imx585->blacklevel = v4l2_ctrl_new_std(hdl, &imx585_ctrl_ops,
					       V4L2_CID_BRIGHTNESS, 0, 0xFFFF, 1,
					       IMX585_BLKLEVEL_DEFAULT);

	imx585->exposure = v4l2_ctrl_new_std(hdl, &imx585_ctrl_ops,
					     V4L2_CID_EXPOSURE,
					     IMX585_EXPOSURE_MIN, IMX585_EXPOSURE_MAX,
					     IMX585_EXPOSURE_STEP, IMX585_EXPOSURE_DEFAULT);

	imx585->gain = v4l2_ctrl_new_std(hdl, &imx585_ctrl_ops, V4L2_CID_ANALOGUE_GAIN,
					 IMX585_ANA_GAIN_MIN_NORMAL, IMX585_ANA_GAIN_MAX_NORMAL,
					 IMX585_ANA_GAIN_STEP, IMX585_ANA_GAIN_DEFAULT);

	imx585->hflip = v4l2_ctrl_new_std(hdl, &imx585_ctrl_ops,
					  V4L2_CID_HFLIP, 0, 1, 1, 0);
	imx585->vflip = v4l2_ctrl_new_std(hdl, &imx585_ctrl_ops,
					  V4L2_CID_VFLIP, 0, 1, 1, 0);

	imx585->hdr_mode = v4l2_ctrl_new_std(hdl, &imx585_ctrl_ops,
					     V4L2_CID_WIDE_DYNAMIC_RANGE, 0, 1, 1, 0);
	imx585->datasel_th_ctrl = v4l2_ctrl_new_custom(hdl, &imx585_cfg_datasel_th, NULL);
	imx585->datasel_bk_ctrl = v4l2_ctrl_new_custom(hdl, &imx585_cfg_datasel_bk, NULL);
	imx585->gdc_th_ctrl     = v4l2_ctrl_new_custom(hdl, &imx585_cfg_grad_th, NULL);
	imx585->gdc_exp_ctrl_l  = v4l2_ctrl_new_custom(hdl, &imx585_cfg_grad_exp_l, NULL);
	imx585->gdc_exp_ctrl_h  = v4l2_ctrl_new_custom(hdl, &imx585_cfg_grad_exp_h, NULL);
	imx585->hdr_gain_ctrl   = v4l2_ctrl_new_custom(hdl, &imx585_cfg_hdr_gain, NULL);
	imx585->hcg_ctrl        = v4l2_ctrl_new_custom(hdl, &imx585_cfg_hcg, NULL);

	v4l2_ctrl_activate(imx585->datasel_th_ctrl,  imx585->clear_hdr);
	v4l2_ctrl_activate(imx585->datasel_bk_ctrl,  imx585->clear_hdr);
	v4l2_ctrl_activate(imx585->gdc_th_ctrl,      imx585->clear_hdr);
	v4l2_ctrl_activate(imx585->gdc_exp_ctrl_l,   imx585->clear_hdr);
	v4l2_ctrl_activate(imx585->gdc_exp_ctrl_h,   imx585->clear_hdr);
	v4l2_ctrl_activate(imx585->hdr_gain_ctrl,    imx585->clear_hdr);
	/* HCG is disabled if ClearHDR is enabled */
	v4l2_ctrl_activate(imx585->hcg_ctrl,        !imx585->clear_hdr);

	if (hdl->error) {
		ret = hdl->error;
		dev_err(imx585->clientdev, "control init failed (%d)\n", ret);
		goto err_free;
	}

	ret = v4l2_fwnode_device_parse(imx585->clientdev, &props);
	if (ret)
		goto err_free;

	ret = v4l2_ctrl_new_fwnode_properties(hdl, &imx585_ctrl_ops, &props);
	if (ret)
		goto err_free;

	/* Set the default value for ClearHDR thresholds */
	memcpy(imx585->datasel_th_ctrl->p_cur.p, hdr_thresh_def, sizeof(hdr_thresh_def));
	memcpy(imx585->datasel_th_ctrl->p_new.p, hdr_thresh_def, sizeof(hdr_thresh_def));
	memcpy(imx585->gdc_th_ctrl->p_cur.p, grad_thresh_def, sizeof(grad_thresh_def));
	memcpy(imx585->gdc_th_ctrl->p_new.p, grad_thresh_def, sizeof(grad_thresh_def));

	imx585->hdr_mode->flags |= V4L2_CTRL_FLAG_UPDATE | V4L2_CTRL_FLAG_MODIFY_LAYOUT;

	imx585->sd.ctrl_handler = hdl;
	return 0;

err_free:
	v4l2_ctrl_handler_free(hdl);
	return ret;
}

static void imx585_free_controls(struct imx585 *imx585)
{
	v4l2_ctrl_handler_free(imx585->sd.ctrl_handler);
}

/* --------------------------------------------------------------------------
 * Pad ops / formats
 * --------------------------------------------------------------------------
 */

static int imx585_enum_mbus_code(struct v4l2_subdev *sd,
				 struct v4l2_subdev_state *sd_state,
				 struct v4l2_subdev_mbus_code_enum *code)
{
	struct imx585 *imx585 = to_imx585(sd);
	unsigned int entries;
	const u32 *tbl;

	if (imx585->mono) {
		if (imx585->clear_hdr) {
			if (code->index > 1)
				return -EINVAL;
			code->code = mono_codes[code->index];
			return 0;
		}
		if (code->index)
			return -EINVAL;
		code->code = MEDIA_BUS_FMT_Y12_1X12;
		return 0;
	}

	if (imx585->clear_hdr) {
		tbl = codes_clearhdr;
		entries = ARRAY_SIZE(codes_clearhdr) / 4;
	} else {
		tbl = codes_normal;
		entries = ARRAY_SIZE(codes_normal) / 4;
	}

	if (code->index >= entries)
		return -EINVAL;

	code->code = imx585_get_format_code(imx585, tbl[code->index * 4]);
	return 0;
}

static int imx585_enum_frame_size(struct v4l2_subdev *sd,
				  struct v4l2_subdev_state *sd_state,
				  struct v4l2_subdev_frame_size_enum *fse)
{
	struct imx585 *imx585 = to_imx585(sd);
	const struct imx585_mode *mode_list;
	unsigned int num_modes;

	get_mode_table(imx585, fse->code, &mode_list, &num_modes);
	if (fse->index >= num_modes)
		return -EINVAL;
	if (fse->code != imx585_get_format_code(imx585, fse->code))
		return -EINVAL;

	fse->min_width  = mode_list[fse->index].width;
	fse->max_width  = fse->min_width;
	fse->min_height = mode_list[fse->index].height;
	fse->max_height = fse->min_height;

	return 0;
}

static int imx585_set_pad_format(struct v4l2_subdev *sd,
				 struct v4l2_subdev_state *sd_state,
				 struct v4l2_subdev_format *fmt)
{
	struct imx585 *imx585 = to_imx585(sd);
	const struct imx585_mode *mode_list, *mode;
	unsigned int num_modes;
	struct v4l2_mbus_framefmt *format;

	get_mode_table(imx585, fmt->format.code, &mode_list, &num_modes);
	mode = v4l2_find_nearest_size(mode_list, num_modes, width, height,
				      fmt->format.width, fmt->format.height);

	fmt->format.width        = mode->width;
	fmt->format.height       = mode->height;
	fmt->format.field        = V4L2_FIELD_NONE;
	fmt->format.colorspace   = V4L2_COLORSPACE_RAW;
	fmt->format.ycbcr_enc    = V4L2_YCBCR_ENC_601;
	fmt->format.quantization = V4L2_QUANTIZATION_FULL_RANGE;
	fmt->format.xfer_func    = V4L2_XFER_FUNC_NONE;

	format = v4l2_subdev_state_get_format(sd_state, 0);

	if (fmt->which == V4L2_SUBDEV_FORMAT_ACTIVE)
		imx585_set_framing_limits(imx585, mode);

	*format = fmt->format;
	return 0;
}

/* --------------------------------------------------------------------------
 * Stream on/off
 * --------------------------------------------------------------------------
 */

static int imx585_enable_streams(struct v4l2_subdev *sd,
				 struct v4l2_subdev_state *state, u32 pad,
				 u64 streams_mask)
{
	struct imx585 *imx585 = to_imx585(sd);
	const struct imx585_mode *mode_list, *mode;
	struct v4l2_subdev_state *st;
	struct v4l2_mbus_framefmt *fmt;
	unsigned int n_modes;
	int ret;

	ret = pm_runtime_get_sync(imx585->clientdev);
	if (ret < 0) {
		pm_runtime_put_noidle(imx585->clientdev);
		return ret;
	}

	ret = cci_multi_reg_write(imx585->regmap, common_regs,
				  ARRAY_SIZE(common_regs), NULL);
	if (ret) {
		dev_err(imx585->clientdev, "Failed to write common settings\n");
		goto err_rpm_put;
	}

	ret = cci_write(imx585->regmap, IMX585_INCK_SEL, imx585->inck_sel_val, NULL);
	if (!ret)
		ret = cci_write(imx585->regmap, IMX585_REG_BLKLEVEL, IMX585_BLKLEVEL_DEFAULT, NULL);
	if (!ret)
		ret = cci_write(imx585->regmap, IMX585_DATARATE_SEL,
				link_freqs_reg_value[imx585->link_freq_idx], NULL);
	if (ret)
		goto err_rpm_put;

	ret = cci_write(imx585->regmap, IMX585_LANEMODE,
			(imx585->lane_count == 2) ? 0x01 : 0x03, NULL);
	if (ret)
		goto err_rpm_put;

	/* Mono bin flag (datasheet: 0x01 mono, 0x00 color) */
	ret = cci_write(imx585->regmap, IMX585_BIN_MODE, imx585->mono ? 0x01 : 0x00, NULL);
	if (ret)
		goto err_rpm_put;

	/* Sync configuration */
	if (imx585->sync_mode == SYNC_INT_FOLLOWER) {
		dev_info(imx585->clientdev, "Internal sync follower: XVS input\n");
		cci_write(imx585->regmap, IMX585_REG_EXTMODE, 0x01, NULL);
		cci_write(imx585->regmap, IMX585_REG_XXS_DRV, 0x03, NULL); /* XHS out, XVS in */
		cci_write(imx585->regmap, IMX585_REG_XXS_OUTSEL, 0x08, NULL); /* disable XVS OUT */
	} else if (imx585->sync_mode == SYNC_INT_LEADER) {
		dev_info(imx585->clientdev, "Internal sync leader: XVS/XHS output\n");
		cci_write(imx585->regmap, IMX585_REG_EXTMODE, 0x00, NULL);
		cci_write(imx585->regmap, IMX585_REG_XXS_DRV, 0x00, NULL); /* XHS/XVS out */
		cci_write(imx585->regmap, IMX585_REG_XXS_OUTSEL, 0x0A, NULL);
	} else {
		dev_info(imx585->clientdev, "Follower: XVS/XHS input\n");
		cci_write(imx585->regmap, IMX585_REG_XXS_DRV, 0x0F, NULL); /* inputs */
		cci_write(imx585->regmap, IMX585_REG_XXS_OUTSEL, 0x00, NULL);
	}

	imx585->common_regs_written = true;

	/* Select mode */
	st  = v4l2_subdev_get_locked_active_state(&imx585->sd);
	fmt = v4l2_subdev_state_get_format(st, 0);

	get_mode_table(imx585, fmt->code, &mode_list, &n_modes);
	mode = v4l2_find_nearest_size(mode_list, n_modes, width, height,
				      fmt->width, fmt->height);

	ret = cci_multi_reg_write(imx585->regmap, mode->reg_list.regs,
				  mode->reg_list.num_of_regs, NULL);
	if (ret) {
		dev_err(imx585->clientdev, "Failed to write mode registers\n");
		goto err_rpm_put;
	}

	if (imx585->clear_hdr) {
		ret = cci_multi_reg_write(imx585->regmap, common_clearHDR_mode,
					  ARRAY_SIZE(common_clearHDR_mode), NULL);
		if (ret) {
			dev_err(imx585->clientdev, "Failed to set ClearHDR regs\n");
			goto err_rpm_put;
		}
		/* 16-bit: linear; 12-bit: enable gradation compression */
		switch (fmt->code) {
		case MEDIA_BUS_FMT_SRGGB16_1X16:
		case MEDIA_BUS_FMT_SGRBG16_1X16:
		case MEDIA_BUS_FMT_SGBRG16_1X16:
		case MEDIA_BUS_FMT_SBGGR16_1X16:
		case MEDIA_BUS_FMT_Y16_1X16:
			cci_write(imx585->regmap, IMX585_REG_CCMP_EN, 0x00, NULL);
			cci_write(imx585->regmap, CCI_REG8(0x3023), 0x03, NULL); /* MDBIT 16-bit */
			break;
		default:
			cci_write(imx585->regmap, IMX585_REG_CCMP_EN, 0x01, NULL);
			break;
		}
	} else {
		ret = cci_multi_reg_write(imx585->regmap, common_normal_mode,
					  ARRAY_SIZE(common_normal_mode), NULL);
		if (ret) {
			dev_err(imx585->clientdev, "Failed to set normal regs\n");
			goto err_rpm_put;
		}
	}

	/* Disable digital clamp */
	cci_write(imx585->regmap, IMX585_REG_DIGITAL_CLAMP, 0x00, NULL);

	/* Apply user controls after writing the base tables */
	ret = __v4l2_ctrl_handler_setup(imx585->sd.ctrl_handler);
	if (ret) {
		dev_err(imx585->clientdev, "Control handler setup failed\n");
		goto err_rpm_put;
	}

	if (imx585->sync_mode != SYNC_EXTERNAL)
		cci_write(imx585->regmap, IMX585_REG_XMSTA, 0x00, NULL);

	ret = cci_write(imx585->regmap, IMX585_REG_MODE_SELECT, IMX585_MODE_STREAMING, NULL);
	if (ret)
		goto err_rpm_put;

	dev_info(imx585->clientdev, "Streaming started\n");
	usleep_range(IMX585_STREAM_DELAY_US,
		     IMX585_STREAM_DELAY_US + IMX585_STREAM_DELAY_RANGE_US);

	/* vflip, hflip and HDR cannot change during streaming */
	__v4l2_ctrl_grab(imx585->vflip, true);
	__v4l2_ctrl_grab(imx585->hflip, true);
	__v4l2_ctrl_grab(imx585->hdr_mode, true);

	return 0;

err_rpm_put:
	pm_runtime_put_autosuspend(imx585->clientdev);
	return ret;
}

static int imx585_disable_streams(struct v4l2_subdev *sd,
				  struct v4l2_subdev_state *state, u32 pad,
				  u64 streams_mask)
{
	struct imx585 *imx585 = to_imx585(sd);
	int ret;

	ret = cci_write(imx585->regmap, IMX585_REG_MODE_SELECT, IMX585_MODE_STANDBY, NULL);
	if (ret)
		dev_err(imx585->clientdev, "Failed to stop streaming\n");

	__v4l2_ctrl_grab(imx585->vflip, false);
	__v4l2_ctrl_grab(imx585->hflip, false);
	__v4l2_ctrl_grab(imx585->hdr_mode, false);

	pm_runtime_put_autosuspend(imx585->clientdev);

	return ret;
}

/* --------------------------------------------------------------------------
 * Power / runtime PM
 * --------------------------------------------------------------------------
 */

static int imx585_power_on(struct device *dev)
{
	struct v4l2_subdev *sd = dev_get_drvdata(dev);
	struct imx585 *imx585 = to_imx585(sd);
	int ret;

	dev_info(imx585->clientdev, "power_on\n");

	ret = regulator_bulk_enable(IMX585_NUM_SUPPLIES, imx585->supplies);
	if (ret) {
		dev_err(imx585->clientdev, "Failed to enable regulators\n");
		return ret;
	}

	ret = clk_prepare_enable(imx585->xclk);
	if (ret) {
		dev_err(imx585->clientdev, "Failed to enable clock\n");
		goto reg_off;
	}

	gpiod_set_value_cansleep(imx585->reset_gpio, 1);
	usleep_range(IMX585_XCLR_MIN_DELAY_US,
		     IMX585_XCLR_MIN_DELAY_US + IMX585_XCLR_DELAY_RANGE_US);
	return 0;

reg_off:
	regulator_bulk_disable(IMX585_NUM_SUPPLIES, imx585->supplies);
	return ret;
}

static int imx585_power_off(struct device *dev)
{
	struct v4l2_subdev *sd = dev_get_drvdata(dev);
	struct imx585 *imx585 = to_imx585(sd);

	dev_info(imx585->clientdev, "power_off\n");

	gpiod_set_value_cansleep(imx585->reset_gpio, 0);
	regulator_bulk_disable(IMX585_NUM_SUPPLIES, imx585->supplies);
	clk_disable_unprepare(imx585->xclk);

	return 0;
}

/* --------------------------------------------------------------------------
 * Selection / state
 * --------------------------------------------------------------------------
 */

static int imx585_get_selection(struct v4l2_subdev *sd,
				struct v4l2_subdev_state *sd_state,
				struct v4l2_subdev_selection *sel)
{
	switch (sel->target) {
	case V4L2_SEL_TGT_CROP:
		sel->r = *v4l2_subdev_state_get_crop(sd_state, 0);
		return 0;
	case V4L2_SEL_TGT_NATIVE_SIZE:
		sel->r.left = 0;
		sel->r.top = 0;
		sel->r.width = IMX585_NATIVE_WIDTH;
		sel->r.height = IMX585_NATIVE_HEIGHT;
		return 0;
	case V4L2_SEL_TGT_CROP_DEFAULT:
	case V4L2_SEL_TGT_CROP_BOUNDS:
		sel->r.left = IMX585_PIXEL_ARRAY_LEFT;
		sel->r.top = IMX585_PIXEL_ARRAY_TOP;
		sel->r.width = IMX585_PIXEL_ARRAY_WIDTH;
		sel->r.height = IMX585_PIXEL_ARRAY_HEIGHT;
		return 0;
	default:
		return -EINVAL;
	}
}

static int imx585_init_state(struct v4l2_subdev *sd,
			     struct v4l2_subdev_state *state)
{
	struct v4l2_rect *crop;
	struct imx585 *imx585 = to_imx585(sd);
	struct v4l2_subdev_format fmt = {
		.which  = V4L2_SUBDEV_FORMAT_TRY,
		.pad    = 0,
		.format = {
			.code   = imx585->mono ? MEDIA_BUS_FMT_Y12_1X12
					    : MEDIA_BUS_FMT_SRGGB12_1X12,
			.width  = supported_modes[0].width,
			.height = supported_modes[0].height,
		},
	};

	imx585_set_pad_format(sd, state, &fmt);

	crop = v4l2_subdev_state_get_crop(state, 0);
	*crop = supported_modes[0].crop;

	return 0;
}

/* --------------------------------------------------------------------------
 * Subdev ops
 * --------------------------------------------------------------------------
 */

static const struct v4l2_subdev_video_ops imx585_video_ops = {
	.s_stream = v4l2_subdev_s_stream_helper,
};

static const struct v4l2_subdev_pad_ops imx585_pad_ops = {
	.enum_mbus_code = imx585_enum_mbus_code,
	.get_fmt        = v4l2_subdev_get_fmt,
	.set_fmt        = imx585_set_pad_format,
	.get_selection  = imx585_get_selection,
	.enum_frame_size = imx585_enum_frame_size,
	.enable_streams  = imx585_enable_streams,
	.disable_streams = imx585_disable_streams,
};

static const struct v4l2_subdev_internal_ops imx585_internal_ops = {
	.init_state = imx585_init_state,
};

static const struct v4l2_subdev_ops imx585_subdev_ops = {
	.video = &imx585_video_ops,
	.pad   = &imx585_pad_ops,
};

/* --------------------------------------------------------------------------
 * Probe / remove
 * --------------------------------------------------------------------------
 */

static int imx585_check_hwcfg(struct device *dev, struct imx585 *imx585)
{
	struct fwnode_handle *endpoint;
	struct v4l2_fwnode_endpoint ep = {
		.bus_type = V4L2_MBUS_CSI2_DPHY,
	};
	int ret = -EINVAL;
	int i;

	endpoint = fwnode_graph_get_next_endpoint(dev_fwnode(dev), NULL);
	if (!endpoint) {
		dev_err(dev, "endpoint node not found\n");
		return -EINVAL;
	}

	if (v4l2_fwnode_endpoint_alloc_parse(endpoint, &ep)) {
		dev_err(dev, "could not parse endpoint\n");
		goto out_put;
	}

	if (ep.bus.mipi_csi2.num_data_lanes != 2 &&
	    ep.bus.mipi_csi2.num_data_lanes != 4) {
		dev_err(dev, "only 2 or 4 data lanes supported\n");
		goto out_free;
	}
	imx585->lane_count = ep.bus.mipi_csi2.num_data_lanes;
	dev_info(dev, "Data lanes: %u\n", imx585->lane_count);

	if (!ep.nr_of_link_frequencies) {
		dev_err(dev, "link-frequency property missing\n");
		goto out_free;
	}

	for (i = 0; i < ARRAY_SIZE(link_freqs); i++) {
		if (link_freqs[i] == ep.link_frequencies[0]) {
			imx585->link_freq_idx = i;
			break;
		}
	}
	if (i == ARRAY_SIZE(link_freqs)) {
		dev_err(dev, "unsupported link frequency: %llu\n",
			(unsigned long long)ep.link_frequencies[0]);
		goto out_free;
	}

	dev_info(dev, "Link speed: %llu Hz\n",
		 (unsigned long long)ep.link_frequencies[0]);

	ret = 0;

out_free:
	v4l2_fwnode_endpoint_free(&ep);
out_put:
	fwnode_handle_put(endpoint);
	return ret;
}

static int imx585_get_regulators(struct imx585 *imx585)
{
	unsigned int i;

	for (i = 0; i < IMX585_NUM_SUPPLIES; i++)
		imx585->supplies[i].supply = imx585_supply_name[i];

	return devm_regulator_bulk_get(imx585->clientdev,
				       IMX585_NUM_SUPPLIES, imx585->supplies);
}

static int imx585_check_module_exists(struct imx585 *imx585)
{
	int ret;
	u64 val;

	/* No chip-id register; read a known register as a presence test */
	ret = cci_read(imx585->regmap, IMX585_REG_BLKLEVEL, &val, NULL);
	if (ret) {
		dev_err(imx585->clientdev, "register read failed (%d)\n", ret);
		return ret;
	}

	dev_dbg(imx585->clientdev, "Sensor detected\n");
	return 0;
}

static int imx585_probe(struct i2c_client *client)
{
	struct device *dev = &client->dev;
	struct imx585 *imx585;
	const char *sync_mode;
	int ret, i;

	imx585 = devm_kzalloc(dev, sizeof(*imx585), GFP_KERNEL);
	if (!imx585)
		return -ENOMEM;

	v4l2_i2c_subdev_init(&imx585->sd, client, &imx585_subdev_ops);
	imx585->clientdev = dev;

	imx585->mono = of_device_is_compatible(dev->of_node, "sony,imx585-mono");
	dev_info(dev, "mono=%d\n", imx585->mono);

	imx585->sync_mode = SYNC_INT_LEADER;
	if (!device_property_read_string(dev, "sony,sync-mode", &sync_mode)) {
		if (!strcmp(sync_mode, "internal-follower"))
			imx585->sync_mode = SYNC_INT_FOLLOWER;
		else if (!strcmp(sync_mode, "external"))
			imx585->sync_mode = SYNC_EXTERNAL;
	}
	dev_info(dev, "sync-mode: %s\n", sync_mode_menu[imx585->sync_mode]);

	ret = imx585_check_hwcfg(dev, imx585);
	if (ret)
		return ret;

	imx585->regmap = devm_cci_regmap_init_i2c(client, 16);
	if (IS_ERR(imx585->regmap))
		return dev_err_probe(dev, PTR_ERR(imx585->regmap), "CCI init failed\n");

	imx585->xclk = devm_clk_get(dev, NULL);
	if (IS_ERR(imx585->xclk))
		return dev_err_probe(dev, PTR_ERR(imx585->xclk), "xclk missing\n");

	imx585->xclk_freq = clk_get_rate(imx585->xclk);
	for (i = 0; i < ARRAY_SIZE(imx585_inck_table); ++i) {
		if (imx585_inck_table[i].xclk_hz == imx585->xclk_freq) {
			imx585->inck_sel_val = imx585_inck_table[i].inck_sel;
			break;
		}
	}
	if (i == ARRAY_SIZE(imx585_inck_table))
		return dev_err_probe(dev, -EINVAL, "unsupported XCLK %u Hz\n", imx585->xclk_freq);

	dev_info(dev, "XCLK %u Hz -> INCK_SEL 0x%02x\n",
		 imx585->xclk_freq, imx585->inck_sel_val);

	ret = imx585_get_regulators(imx585);
	if (ret)
		return dev_err_probe(dev, ret, "regulators\n");

	imx585->reset_gpio = devm_gpiod_get_optional(dev, "reset", GPIOD_OUT_HIGH);

	/* Power on to probe the device */
	ret = imx585_power_on(dev);
	if (ret)
		return ret;

	ret = imx585_check_module_exists(imx585);
	if (ret)
		goto err_power_off;

	pm_runtime_set_active(dev);
	pm_runtime_get_noresume(dev);
	pm_runtime_enable(dev);
	pm_runtime_set_autosuspend_delay(dev, 1000);
	pm_runtime_use_autosuspend(dev);

	ret = imx585_init_controls(imx585);
	if (ret)
		goto err_pm;

	imx585->sd.flags |= V4L2_SUBDEV_FL_HAS_DEVNODE;
	imx585->sd.entity.function = MEDIA_ENT_F_CAM_SENSOR;
	imx585->sd.internal_ops = &imx585_internal_ops;

	imx585->pad.flags = MEDIA_PAD_FL_SOURCE;

	ret = media_entity_pads_init(&imx585->sd.entity, 1, &imx585->pad);
	if (ret) {
		dev_err(dev, "entity pads init failed: %d\n", ret);
		goto err_ctrls;
	}

	imx585->sd.state_lock = imx585->ctrl_handler.lock;
	ret = v4l2_subdev_init_finalize(&imx585->sd);
	if (ret) {
		dev_err_probe(dev, ret, "subdev init\n");
		goto err_entity;
	}

	ret = v4l2_async_register_subdev_sensor(&imx585->sd);
	if (ret) {
		dev_err(dev, "sensor subdev register failed: %d\n", ret);
		goto err_entity;
	}

	pm_runtime_mark_last_busy(dev);
	pm_runtime_put_autosuspend(dev);
	return 0;

err_entity:
	media_entity_cleanup(&imx585->sd.entity);
err_ctrls:
	imx585_free_controls(imx585);
err_pm:
	pm_runtime_disable(dev);
	pm_runtime_set_suspended(dev);
err_power_off:
	imx585_power_off(dev);
	return ret;
}

static void imx585_remove(struct i2c_client *client)
{
	struct v4l2_subdev *sd = i2c_get_clientdata(client);
	struct imx585 *imx585 = to_imx585(sd);

	v4l2_async_unregister_subdev(sd);
	v4l2_subdev_cleanup(sd);
	media_entity_cleanup(&sd->entity);
	imx585_free_controls(imx585);

	pm_runtime_disable(imx585->clientdev);
	if (!pm_runtime_status_suspended(imx585->clientdev))
		imx585_power_off(imx585->clientdev);
	pm_runtime_set_suspended(imx585->clientdev);
}

static DEFINE_RUNTIME_DEV_PM_OPS(imx585_pm_ops, imx585_power_off,
				 imx585_power_on, NULL);

static const struct of_device_id imx585_of_match[] = {
	{ .compatible = "sony,imx585" },
	{ .compatible = "sony,imx585-mono" }, /* monochrome variant */
	{ /* sentinel */ }
};
MODULE_DEVICE_TABLE(of, imx585_of_match);

static struct i2c_driver imx585_i2c_driver = {
	.driver = {
		.name  = "imx585",
		.pm    = pm_ptr(&imx585_pm_ops),
		.of_match_table = imx585_of_match,
	},
	.probe  = imx585_probe,
	.remove = imx585_remove,
};
module_i2c_driver(imx585_i2c_driver);

MODULE_AUTHOR("Will Whang <will@willwhang.com>");
MODULE_AUTHOR("Tetsuya Nomura <tetsuya.nomura@soho-enterprise.com>");
MODULE_DESCRIPTION("Sony IMX585 sensor driver");
MODULE_LICENSE("GPL");<|MERGE_RESOLUTION|>--- conflicted
+++ resolved
@@ -111,13 +111,9 @@
 #define IMX585_REG_EXP_GAIN             CCI_REG8(0x3081)
 
 /* Black level control */
-<<<<<<< HEAD
 #define IMX585_REG_BLKLEVEL             CCI_REG16_LE(0x30dc)
 #define IMX585_BLKLEVEL_DEFAULT         50
-=======
-#define IMX585_REG_BLKLEVEL				0x30DC
-#define IMX585_BLKLEVEL_DEFAULT			50
->>>>>>> 5f05308f
+
 
 /* Digital Clamp */
 #define IMX585_REG_DIGITAL_CLAMP        CCI_REG8(0x3458)
